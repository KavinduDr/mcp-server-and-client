[
  {
    "id": 1,
    "name": "Alice Johnson",
    "email": "alice@test.com",
    "address": "123 Maple St, Springfield, IL",
    "phone": "555-1234"
  },
  {
    "id": 2,
    "name": "Bob Smith",
    "email": "bob@test.com",
    "address": "456 Oak St, Springfield, IL",
    "phone": "555-5678"
  },
  {
    "id": 3,
    "name": "Charlie Brown",
    "email": "charlie@test.com",
    "address": "123 Main St, Omaha, NE",
    "phone": "555-8765"
  },
  {
    "id": 4,
    "name": "Kyle",
    "email": "test@test.com",
    "address": "sdfsdfsdfsdf",
    "phone": "34545634534"
  },
  {
    "id": 5,
    "name": "John Doe",
    "email": "john.doe@example.com",
    "address": "123 Main Street, Anytown, ST 12345",
    "phone": "+1-555-123-4567"
  },
  {
    "id": 6,
    "name": "Kyle",
    "email": "test@test.com",
    "address": "1234 Main st",
    "phone": "234345345"
  },
  {
    "id": 7,
    "name": "Jessica M. Turner",
    "email": "jessica.turner84@gmail.com",
    "address": "4821 Willowbrook Lane, Apt 3B, Columbus, OH 43220",
    "phone": "(614) 555-2378"
  },
  {
    "id": 8,
    "name": "Jessica Ramirez",
    "email": "jessica.ramirez82@gmail.com",
    "address": "1842 Willowbrook Lane, Austin, TX 78741",
    "phone": "(512) 555-3472"
  },
  {
    "id": 9,
    "name": "Kyle",
    "email": "test@test.com",
    "address": "567567",
    "phone": "asfasdfasdfdsa"
  },
  {
    "id": 10,
    "name": "Kyle",
    "email": "test@test.com",
    "address": "345345",
    "phone": "345345345"
  },
  {
    "id": 11,
    "firstName": "Eleanor",
    "lastName": "Vance",
    "email": "eleanor.vance78@example.com",
    "address": {
      "street": "481 Oak Street",
      "city": "Anytown",
      "state": "CA",
      "zipCode": "91234"
    },
    "phoneNumber": "555-234-5678"
  },
  {
    "id": 12,
    "name": "Kavindu",
    "email": "kavindu@test.com",
    "address": "blablabla",
    "phone": "9876543542"
  },
  {
    "id": 13,
    "name": "kamal",
    "email": "kamal@test.com",
    "address": "blabla",
    "phone": "7897654532"
  },
  {
    "id": 14,
    "name": "a",
    "email": "a.smith@example.com",
    "address": "123 Main Street, Springfield, IL 62704",
    "phone": "+1-217-555-0198"
  },
  {
    "id": 15,
<<<<<<< HEAD
    "name": "Amila",
    "email": "amila@amila.com",
    "address": "nasdoweusda",
    "phone": "0987654321"
=======
    "name": "Emily Carter",
    "email": "emily.carter92@example.com",
    "address": "742 Maple Avenue, Springfield, IL 62704",
    "phone": "+1-217-555-3842"
>>>>>>> 21413650
  }
]<|MERGE_RESOLUTION|>--- conflicted
+++ resolved
@@ -105,16 +105,16 @@
   },
   {
     "id": 15,
-<<<<<<< HEAD
     "name": "Amila",
     "email": "amila@amila.com",
     "address": "nasdoweusda",
     "phone": "0987654321"
-=======
+  },
+  {
+    "id": 16,
     "name": "Emily Carter",
     "email": "emily.carter92@example.com",
     "address": "742 Maple Avenue, Springfield, IL 62704",
     "phone": "+1-217-555-3842"
->>>>>>> 21413650
   }
 ]